--- conflicted
+++ resolved
@@ -165,19 +165,8 @@
                                                  create:YES
                                                   error:nil];
     if (tempdirUrl)
-<<<<<<< HEAD
-    {
-        NSURL *newFileUrl = [tempdirUrl URLByAppendingPathComponent:[fileUrl lastPathComponent]];
-        NSString *newFilePath = [newFileUrl path];
-        m_filenameTmp = str::to_wx(newFilePath);
         m_tempDir = str::to_wx([tempdirUrl path]);
-    }
-    // else: fall through to the generic code
-#endif // __WXOSX__
-=======
-        m_tempDir = wxStringFromNS([tempdirUrl path]);
-#endif
->>>>>>> 04aab2ad
+#endif
 
     wxString counter;
     for (;;)
