﻿<?xml version="1.0" encoding="utf-8"?>
<Project ToolsVersion="4.0" xmlns="http://schemas.microsoft.com/developer/msbuild/2003">
  <ItemGroup>
    <Filter Include="Header Files">
      <UniqueIdentifier>{93995380-89BD-4b04-88EB-625FBE52EBFB}</UniqueIdentifier>
      <Extensions>h;hpp;hxx;hm;inl;inc;xsd</Extensions>
    </Filter>
    <Filter Include="Resource Files">
      <UniqueIdentifier>{67DA6AB6-F800-4c08-8B7A-83BB121AAD01}</UniqueIdentifier>
      <Extensions>rc;ico;cur;bmp;dlg;rc2;rct;bin;rgs;gif;jpg;jpeg;jpe;resx;tiff;tif;png;wav;mfcribbon-ms</Extensions>
    </Filter>
    <Filter Include="Source Files">
      <UniqueIdentifier>{4FC737F1-C7A5-4376-A066-2A32D752A2FF}</UniqueIdentifier>
      <Extensions>cpp;c;cc;cxx;def;odl;idl;hpj;bat;asm;asmx</Extensions>
    </Filter>
    <Filter Include="Data Files">
      <UniqueIdentifier>{53c22771-7898-4865-b3d8-9490f27e8669}</UniqueIdentifier>
    </Filter>
  </ItemGroup>
  <ItemGroup>
    <ClCompile Include="src\attentionbar.cpp">
      <Filter>Source Files</Filter>
    </ClCompile>
    <ClCompile Include="src\cat_sorting.cpp">
      <Filter>Source Files</Filter>
    </ClCompile>
    <ClCompile Include="src\catalog.cpp">
      <Filter>Source Files</Filter>
    </ClCompile>
    <ClCompile Include="src\commentdlg.cpp">
      <Filter>Source Files</Filter>
    </ClCompile>
    <ClCompile Include="src\digger.cpp">
      <Filter>Source Files</Filter>
    </ClCompile>
    <ClCompile Include="src\edapp.cpp">
      <Filter>Source Files</Filter>
    </ClCompile>
    <ClCompile Include="src\edframe.cpp">
      <Filter>Source Files</Filter>
    </ClCompile>
    <ClCompile Include="src\edlistctrl.cpp">
      <Filter>Source Files</Filter>
    </ClCompile>
    <ClCompile Include="src\errorbar.cpp">
      <Filter>Source Files</Filter>
    </ClCompile>
    <ClCompile Include="src\export_html.cpp">
      <Filter>Source Files</Filter>
    </ClCompile>
    <ClCompile Include="src\fileviewer.cpp">
      <Filter>Source Files</Filter>
    </ClCompile>
    <ClCompile Include="src\findframe.cpp">
      <Filter>Source Files</Filter>
    </ClCompile>
    <ClCompile Include="src\gexecute.cpp">
      <Filter>Source Files</Filter>
    </ClCompile>
    <ClCompile Include="src\chooselang.cpp">
      <Filter>Source Files</Filter>
    </ClCompile>
    <ClCompile Include="src\icons.cpp">
      <Filter>Source Files</Filter>
    </ClCompile>
    <ClCompile Include="src\manager.cpp">
      <Filter>Source Files</Filter>
    </ClCompile>
    <ClCompile Include="src\prefsdlg.cpp">
      <Filter>Source Files</Filter>
    </ClCompile>
    <ClCompile Include="src\progressinfo.cpp">
      <Filter>Source Files</Filter>
    </ClCompile>
    <ClCompile Include="src\propertiesdlg.cpp">
      <Filter>Source Files</Filter>
    </ClCompile>
    <ClCompile Include="src\summarydlg.cpp">
      <Filter>Source Files</Filter>
    </ClCompile>
    <ClCompile Include="src\utility.cpp">
      <Filter>Source Files</Filter>
    </ClCompile>
    <ClCompile Include="src\pluralforms\pl_evaluate.cpp">
      <Filter>Source Files</Filter>
    </ClCompile>
    <ClCompile Include="src\tm\transmem.cpp">
      <Filter>Source Files</Filter>
    </ClCompile>
    <ClCompile Include="src\language.cpp">
      <Filter>Source Files</Filter>
    </ClCompile>
    <ClCompile Include="src\languagectrl.cpp">
      <Filter>Source Files</Filter>
    </ClCompile>
    <ClCompile Include="src\welcomescreen.cpp">
      <Filter>Source Files</Filter>
    </ClCompile>
    <ClCompile Include="src\extractor.cpp">
      <Filter>Source Files</Filter>
    </ClCompile>
    <ClCompile Include="src\spellchecking.cpp">
      <Filter>Source Files</Filter>
    </ClCompile>
    <ClCompile Include="src\syntaxhighlighter.cpp">
      <Filter>Source Files</Filter>
    </ClCompile>
    <ClCompile Include="src\customcontrols.cpp">
      <Filter>Source Files</Filter>
    </ClCompile>
    <ClCompile Include="src\sidebar.cpp">
      <Filter>Source Files</Filter>
    </ClCompile>
    <ClCompile Include="src\tm\suggestions.cpp">
      <Filter>Source Files</Filter>
    </ClCompile>
    <ClCompile Include="src\wx\main_toolbar.cpp">
      <Filter>Source Files</Filter>
    </ClCompile>
    <ClCompile Include="src\text_control.cpp">
      <Filter>Source Files</Filter>
    </ClCompile>
    <ClCompile Include="src\hidpi.cpp">
      <Filter>Source Files</Filter>
    </ClCompile>
    <ClCompile Include="src\http_client_casablanca.cpp">
      <Filter>Source Files</Filter>
    </ClCompile>
    <ClCompile Include="src\crowdin_client.cpp">
      <Filter>Source Files</Filter>
    </ClCompile>
    <ClCompile Include="src\crowdin_gui.cpp">
      <Filter>Source Files</Filter>
    </ClCompile>
    <ClCompile Include="src\http_client.cpp">
      <Filter>Source Files</Filter>
    </ClCompile>
    <ClCompile Include="src\keychain\keytar_win.cc">
      <Filter>Source Files</Filter>
    </ClCompile>
    <ClCompile Include="src\concurrency.cpp">
      <Filter>Source Files</Filter>
    </ClCompile>
    <ClCompile Include="src\unicode_helpers.cpp">
<<<<<<< HEAD
=======
      <Filter>Source Files</Filter>
    </ClCompile>
    <ClCompile Include="src\windows\win10_menubar.cpp">
>>>>>>> 88de2889
      <Filter>Source Files</Filter>
    </ClCompile>
  </ItemGroup>
  <ItemGroup>
    <ClInclude Include="src\attentionbar.h">
      <Filter>Header Files</Filter>
    </ClInclude>
    <ClInclude Include="src\cat_sorting.h">
      <Filter>Header Files</Filter>
    </ClInclude>
    <ClInclude Include="src\catalog.h">
      <Filter>Header Files</Filter>
    </ClInclude>
    <ClInclude Include="src\commentdlg.h">
      <Filter>Header Files</Filter>
    </ClInclude>
    <ClInclude Include="src\digger.h">
      <Filter>Header Files</Filter>
    </ClInclude>
    <ClInclude Include="src\edapp.h">
      <Filter>Header Files</Filter>
    </ClInclude>
    <ClInclude Include="src\edframe.h">
      <Filter>Header Files</Filter>
    </ClInclude>
    <ClInclude Include="src\edlistctrl.h">
      <Filter>Header Files</Filter>
    </ClInclude>
    <ClInclude Include="src\errorbar.h">
      <Filter>Header Files</Filter>
    </ClInclude>
    <ClInclude Include="src\errors.h">
      <Filter>Header Files</Filter>
    </ClInclude>
    <ClInclude Include="src\fileviewer.h">
      <Filter>Header Files</Filter>
    </ClInclude>
    <ClInclude Include="src\findframe.h">
      <Filter>Header Files</Filter>
    </ClInclude>
    <ClInclude Include="src\gexecute.h">
      <Filter>Header Files</Filter>
    </ClInclude>
    <ClInclude Include="src\chooselang.h">
      <Filter>Header Files</Filter>
    </ClInclude>
    <ClInclude Include="src\icons.h">
      <Filter>Header Files</Filter>
    </ClInclude>
    <ClInclude Include="src\manager.h">
      <Filter>Header Files</Filter>
    </ClInclude>
    <ClInclude Include="src\prefsdlg.h">
      <Filter>Header Files</Filter>
    </ClInclude>
    <ClInclude Include="src\progressinfo.h">
      <Filter>Header Files</Filter>
    </ClInclude>
    <ClInclude Include="src\propertiesdlg.h">
      <Filter>Header Files</Filter>
    </ClInclude>
    <ClInclude Include="src\summarydlg.h">
      <Filter>Header Files</Filter>
    </ClInclude>
    <ClInclude Include="src\utility.h">
      <Filter>Header Files</Filter>
    </ClInclude>
    <ClInclude Include="src\version.h">
      <Filter>Header Files</Filter>
    </ClInclude>
    <ClInclude Include="src\pluralforms\pl_evaluate.h">
      <Filter>Header Files</Filter>
    </ClInclude>
    <ClInclude Include="src\tm\transmem.h">
      <Filter>Header Files</Filter>
    </ClInclude>
    <ClInclude Include="src\language.h">
      <Filter>Header Files</Filter>
    </ClInclude>
    <ClInclude Include="src\language_impl_plurals.h">
      <Filter>Header Files</Filter>
    </ClInclude>
    <ClInclude Include="src\language_impl_legacy.h">
      <Filter>Header Files</Filter>
    </ClInclude>
    <ClInclude Include="src\languagectrl.h">
      <Filter>Header Files</Filter>
    </ClInclude>
    <ClInclude Include="src\welcomescreen.h">
      <Filter>Header Files</Filter>
    </ClInclude>
    <ClInclude Include="src\logcapture.h">
      <Filter>Header Files</Filter>
    </ClInclude>
    <ClInclude Include="src\extractor.h">
      <Filter>Header Files</Filter>
    </ClInclude>
    <ClInclude Include="src\spellchecking.h">
      <Filter>Header Files</Filter>
    </ClInclude>
    <ClInclude Include="src\syntaxhighlighter.h">
      <Filter>Header Files</Filter>
    </ClInclude>
    <ClInclude Include="src\customcontrols.h">
      <Filter>Header Files</Filter>
    </ClInclude>
    <ClInclude Include="src\sidebar.h">
      <Filter>Header Files</Filter>
    </ClInclude>
    <ClInclude Include="src\tm\suggestions.h">
      <Filter>Header Files</Filter>
    </ClInclude>
    <ClInclude Include="src\main_toolbar.h">
      <Filter>Header Files</Filter>
    </ClInclude>
    <ClInclude Include="src\text_control.h">
      <Filter>Header Files</Filter>
    </ClInclude>
    <ClInclude Include="src\hidpi.h">
      <Filter>Header Files</Filter>
    </ClInclude>
    <ClInclude Include="src\http_client.h">
      <Filter>Header Files</Filter>
    </ClInclude>
    <ClInclude Include="src\crowdin_client.h">
      <Filter>Header Files</Filter>
    </ClInclude>
    <ClInclude Include="src\crowdin_gui.h">
      <Filter>Header Files</Filter>
    </ClInclude>
    <ClInclude Include="src\str_helpers.h">
      <Filter>Header Files</Filter>
    </ClInclude>
    <ClInclude Include="src\keychain\keytar.h">
      <Filter>Header Files</Filter>
    </ClInclude>
    <ClInclude Include="src\concurrency.h">
      <Filter>Header Files</Filter>
    </ClInclude>
    <ClInclude Include="src\unicode_helpers.h">
      <Filter>Header Files</Filter>
    </ClInclude>
    <ClInclude Include="src\windows\win10_menubar.h">
      <Filter>Header Files</Filter>
    </ClInclude>
  </ItemGroup>
  <ItemGroup>
    <ResourceCompile Include="src\poedit.rc">
      <Filter>Resource Files</Filter>
    </ResourceCompile>
    <ResourceCompile Include="locales\win\windows_strings.rc">
      <Filter>Resource Files</Filter>
    </ResourceCompile>
  </ItemGroup>
  <ItemGroup>
    <None Include="Poedit.targets" />
    <None Include="src\resources\comment.xrc">
      <Filter>Data Files</Filter>
    </None>
    <None Include="src\resources\manager.xrc">
      <Filter>Data Files</Filter>
    </None>
    <None Include="src\resources\menus.xrc">
      <Filter>Data Files</Filter>
    </None>
    <None Include="src\resources\prefs.xrc">
      <Filter>Data Files</Filter>
    </None>
    <None Include="src\resources\progress.xrc">
      <Filter>Data Files</Filter>
    </None>
    <None Include="src\resources\properties.xrc">
      <Filter>Data Files</Filter>
    </None>
    <None Include="src\resources\toolbar.xrc">
      <Filter>Data Files</Filter>
    </None>
    <None Include="src\resources\summary.xrc">
      <Filter>Data Files</Filter>
    </None>
    <None Include="packages.config" />
  </ItemGroup>
  <ItemGroup>
    <Manifest Include="win32\Poedit.manifest">
      <Filter>Resource Files</Filter>
    </Manifest>
  </ItemGroup>
</Project><|MERGE_RESOLUTION|>--- conflicted
+++ resolved
@@ -142,12 +142,9 @@
       <Filter>Source Files</Filter>
     </ClCompile>
     <ClCompile Include="src\unicode_helpers.cpp">
-<<<<<<< HEAD
-=======
       <Filter>Source Files</Filter>
     </ClCompile>
     <ClCompile Include="src\windows\win10_menubar.cpp">
->>>>>>> 88de2889
       <Filter>Source Files</Filter>
     </ClCompile>
   </ItemGroup>
